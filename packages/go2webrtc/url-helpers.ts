<<<<<<< HEAD
const rtcSchemas = ["webtorrent:", "webrtc:", "go2rtc:"] as const;
=======
const rtcSchemas = ['webtorrent:', 'webrtc:'] as const;
>>>>>>> 1b53b795
export type RtcSchema = (typeof rtcSchemas)[number];

export interface WebrtcConnectionParams {
  type: 'webrtc';
  share: string;
  pwd: string;
}

export interface WebtorrentConnectionParams {
  type: 'webtorrent';
  share: string;
  pwd: string;
}

export interface UrlConnectionParams {
  type: 'url';
  url: string;
}

export interface WebcamConnectionParams {
  type: 'webcam';
  deviceId: string;
  idealWidth?: number;
  idealHeight?: number;
}

<<<<<<< HEAD
export interface Go2rtcConnectionParams {
  type: "go2rtc";
  host: string;
  src: string;
}

export type RtcConnectionParams =
  | WebrtcConnectionParams
  | WebtorrentConnectionParams
  | UrlConnectionParams
  | WebcamConnectionParams
  | Go2rtcConnectionParams;

export function parseConnectionString(
  connectionString: string,
): RtcConnectionParams {
=======
export type RtcConnectionParams = WebrtcConnectionParams | WebtorrentConnectionParams | UrlConnectionParams | WebcamConnectionParams;

export function parseConnectionString(connectionString: string): RtcConnectionParams {
>>>>>>> 1b53b795
  const url = new URL(connectionString);
  let params = url.searchParams;
  switch (url.protocol) {
    case 'webrtc:':
    case 'webtorrent:':
      const share = params.get('share');
      const pwd = params.get('pwd');
      if (share && pwd) {
        return {
          share,
          pwd,
          type: url.protocol === 'webrtc:' ? 'webrtc' : 'webtorrent',
        };
      }
<<<<<<< HEAD
      throw new Error("missing share or pwd");
    case "go2rtc:": {
      const host = params.get("host");
      const src = params.get("src");
      if (host && src) {
        return { type: "go2rtc", host, src };
      }
      throw new Error("missing host or src");
    }
    case "webcam:":
      const deviceId = params.get("deviceId");
      const width = params.get("width");
      const height = params.get("height");
=======
      throw new Error('missing share or pwd');
    case 'webcam:':
      const deviceId = params.get('deviceId');
      const width = params.get('width');
      const height = params.get('height');
>>>>>>> 1b53b795
      if (deviceId) {
        return {
          type: 'webcam',
          deviceId,
          idealWidth: width ? parseInt(width) : undefined,
          idealHeight: height ? parseInt(height) : undefined,
        };
      }
      throw new Error('missing deviceId');
    case 'https:':
    case 'http:':
      return { type: 'url', url: connectionString };
    default:
      throw new Error('unsupported protocol');
  }
}

export function buildConnectionUrl(params: RtcConnectionParams) {
  switch (params.type) {
    case 'webrtc':
      return buildRtcConnectionUrl(params);
    case 'webtorrent':
      return buildRtcConnectionUrl(params);
<<<<<<< HEAD
    case "go2rtc":
      return buildGo2rtcConnectionUrl(params);
    case "webcam":
=======
    case 'webcam':
>>>>>>> 1b53b795
      return buildWebcamConnectionUrl(params);
    case 'url':
      return params.url;
    default:
      throw new Error('unsupported connection type');
  }
}

function buildRtcConnectionUrl({ share, pwd, type }: WebrtcConnectionParams | WebtorrentConnectionParams) {
  let params = new URLSearchParams({
    share,
    pwd,
  });
  return `${type}:?${params.toString()}`;
}

function buildWebcamConnectionUrl({ deviceId, idealWidth, idealHeight }: WebcamConnectionParams) {
  let params = new URLSearchParams({
    deviceId,
    ...(idealWidth ? { width: idealWidth.toString() } : {}),
    ...(idealHeight ? { height: idealHeight.toString() } : {}),
  });
  return `webcam:?${params.toString()}`;
}

function buildGo2rtcConnectionUrl({ host, src }: Go2rtcConnectionParams) {
  const params = new URLSearchParams({ host, src });
  return `go2rtc:?${params.toString()}`;
}

export function genRandomWebtorrent() {
  const share = generatePassword(16);
  const pwd = generatePassword(16);
  return buildRtcConnectionUrl({ share, pwd, type: 'webtorrent' });
}

export function genRandomWebrtc() {
  const share = generatePassword(16);
  const pwd = generatePassword(16);
  return buildRtcConnectionUrl({ share, pwd, type: 'webrtc' });
}

export function generatePassword(length: number = 16) {
  const characterSet = 'abcdefghijklmnopqrstuvwxyzABCDEFGHIJKLMNOPQRSTUVWXYZ0123456789-_.~';
  const randomValues = new Uint8Array(length);
  crypto.getRandomValues(randomValues);
  return Array.from(randomValues)
    .map(byte => characterSet[byte % characterSet.length])
    .join('');
}<|MERGE_RESOLUTION|>--- conflicted
+++ resolved
@@ -1,8 +1,4 @@
-<<<<<<< HEAD
 const rtcSchemas = ["webtorrent:", "webrtc:", "go2rtc:"] as const;
-=======
-const rtcSchemas = ['webtorrent:', 'webrtc:'] as const;
->>>>>>> 1b53b795
 export type RtcSchema = (typeof rtcSchemas)[number];
 
 export interface WebrtcConnectionParams {
@@ -29,7 +25,6 @@
   idealHeight?: number;
 }
 
-<<<<<<< HEAD
 export interface Go2rtcConnectionParams {
   type: "go2rtc";
   host: string;
@@ -46,11 +41,7 @@
 export function parseConnectionString(
   connectionString: string,
 ): RtcConnectionParams {
-=======
-export type RtcConnectionParams = WebrtcConnectionParams | WebtorrentConnectionParams | UrlConnectionParams | WebcamConnectionParams;
 
-export function parseConnectionString(connectionString: string): RtcConnectionParams {
->>>>>>> 1b53b795
   const url = new URL(connectionString);
   let params = url.searchParams;
   switch (url.protocol) {
@@ -65,7 +56,6 @@
           type: url.protocol === 'webrtc:' ? 'webrtc' : 'webtorrent',
         };
       }
-<<<<<<< HEAD
       throw new Error("missing share or pwd");
     case "go2rtc:": {
       const host = params.get("host");
@@ -79,13 +69,7 @@
       const deviceId = params.get("deviceId");
       const width = params.get("width");
       const height = params.get("height");
-=======
-      throw new Error('missing share or pwd');
-    case 'webcam:':
-      const deviceId = params.get('deviceId');
-      const width = params.get('width');
-      const height = params.get('height');
->>>>>>> 1b53b795
+
       if (deviceId) {
         return {
           type: 'webcam',
@@ -109,13 +93,10 @@
       return buildRtcConnectionUrl(params);
     case 'webtorrent':
       return buildRtcConnectionUrl(params);
-<<<<<<< HEAD
     case "go2rtc":
       return buildGo2rtcConnectionUrl(params);
     case "webcam":
-=======
-    case 'webcam':
->>>>>>> 1b53b795
+
       return buildWebcamConnectionUrl(params);
     case 'url':
       return params.url;
